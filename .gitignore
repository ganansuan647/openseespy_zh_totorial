# Byte-compiled / optimized / DLL files
__pycache__/
*.py[cod]
*$py.class
<<<<<<< HEAD
*.hdf5
*.html
*.nc
_OPSTOOL_ODB/
girder_acc.txt
pier_disp.txt
pier_force.txt
=======
.vscode/
>>>>>>> 66f48597

# .ai file
*.ai

# C extensions
*.so

# results dir
Case2_Parametric_Simple_Supported_Bridge/Results

# Distribution / packaging
.Python
build/
develop-eggs/
dist/
downloads/
eggs/
.eggs/
lib/
lib64/
parts/
sdist/
var/
wheels/
share/python-wheels/
*.egg-info/
.installed.cfg
*.egg
MANIFEST

# PyInstaller
#  Usually these files are written by a python script from a template
#  before PyInstaller builds the exe, so as to inject date/other infos into it.
*.manifest
*.spec

# Installer logs
pip-log.txt
pip-delete-this-directory.txt

# Unit test / coverage reports
htmlcov/
.tox/
.nox/
.coverage
.coverage.*
.cache
nosetests.xml
coverage.xml
*.cover
*.py,cover
.hypothesis/
.pytest_cache/
cover/

# Translations
*.mo
*.pot

# Django stuff:
*.log
local_settings.py
db.sqlite3
db.sqlite3-journal

# Flask stuff:
instance/
.webassets-cache

# Scrapy stuff:
.scrapy

# Sphinx documentation
docs/_build/

# PyBuilder
.pybuilder/
target/

# Jupyter Notebook
.ipynb_checkpoints

# IPython
profile_default/
ipython_config.py

# pyenv
#   For a library or package, you might want to ignore these files since the code is
#   intended to run in multiple environments; otherwise, check them in:
# .python-version

# pipenv
#   According to pypa/pipenv#598, it is recommended to include Pipfile.lock in version control.
#   However, in case of collaboration, if having platform-specific dependencies or dependencies
#   having no cross-platform support, pipenv may install dependencies that don't work, or not
#   install all needed dependencies.
#Pipfile.lock

# poetry
#   Similar to Pipfile.lock, it is generally recommended to include poetry.lock in version control.
#   This is especially recommended for binary packages to ensure reproducibility, and is more
#   commonly ignored for libraries.
#   https://python-poetry.org/docs/basic-usage/#commit-your-poetrylock-file-to-version-control
#poetry.lock

# pdm
#   Similar to Pipfile.lock, it is generally recommended to include pdm.lock in version control.
#pdm.lock
#   pdm stores project-wide configurations in .pdm.toml, but it is recommended to not include it
#   in version control.
#   https://pdm.fming.dev/latest/usage/project/#working-with-version-control
.pdm.toml
.pdm-python
.pdm-build/

# PEP 582; used by e.g. github.com/David-OConnor/pyflow and github.com/pdm-project/pdm
__pypackages__/

# Celery stuff
celerybeat-schedule
celerybeat.pid

# SageMath parsed files
*.sage.py

# Environments
.env
.venv
env/
venv/
ENV/
env.bak/
venv.bak/

# Spyder project settings
.spyderproject
.spyproject

# Rope project settings
.ropeproject

# mkdocs documentation
/site

# mypy
.mypy_cache/
.dmypy.json
dmypy.json

# Pyre type checker
.pyre/

# pytype static type analyzer
.pytype/

# Cython debug symbols
cython_debug/

# PyCharm
#  JetBrains specific template is maintained in a separate JetBrains.gitignore that can
#  be found at https://github.com/github/gitignore/blob/main/Global/JetBrains.gitignore
#  and can be added to the global gitignore or merged into this file.  For a more nuclear
#  option (not recommended) you can uncomment the following to ignore the entire idea folder.
#.idea/<|MERGE_RESOLUTION|>--- conflicted
+++ resolved
@@ -2,7 +2,6 @@
 __pycache__/
 *.py[cod]
 *$py.class
-<<<<<<< HEAD
 *.hdf5
 *.html
 *.nc
@@ -10,9 +9,6 @@
 girder_acc.txt
 pier_disp.txt
 pier_force.txt
-=======
-.vscode/
->>>>>>> 66f48597
 
 # .ai file
 *.ai
